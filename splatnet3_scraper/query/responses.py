--- conflicted
+++ resolved
@@ -317,7 +317,6 @@
             return self._data
         print(self._data)
         return None
-<<<<<<< HEAD
     
     def apply(self, func: Callable[[Any], "QueryResponse"], key: str | tuple[str | int, ...], recursive: bool = True) -> "QueryResponse":
         """Applies a function to the data.
@@ -400,7 +399,6 @@
         if isinstance(key, tuple):
             if isinstance(key[-1], int):
                 raise ValueError("The last key in a path cannot be an integer.")
-=======
 
     def get(
         self, key: str | int | tuple[str | int], default: Any = None
@@ -427,5 +425,4 @@
         try:
             return self[key]
         except (KeyError, IndexError):
-            return default
->>>>>>> 0c917268
+            return default